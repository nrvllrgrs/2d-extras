# 2d-extras

2d-extras is a repository containing helpful reusable scripts which you can use to make your games, with a slant towards 2D. Feel free to customise the behavior of the scripts to create new tools for your use case! 

Implemented examples using these scripts can be found in the sister repository [2d-techdemos](https://github.com/Unity-Technologies/2d-techdemos "2d-techdemos: Examples for 2d features").

All items in the repository are grouped by use for a feature and are listed below.

## How to use this

#### Requirements
[Git](https://git-scm.com/) must be installed and added to your path.

#### Setup
The following line needs to be added to your `Packages/manifest.json` file in your Unity Project under the `dependencies` section:
"com.unity.2d.tilemap.extras": "https://github.com/Unity-Technologies/2d-extras.git#package"

### Tilemap

<<<<<<< HEAD
For use with Unity `2018.3.0f2` onwards. 
=======
For use with Unity `2018.3.0f2` onwards.
>>>>>>> 678777e5

Please use the `2018.2` branch for Unity 2018.2 versions. 

Please use the `2017` branch for earlier versions of Unity (from 2017.2 and up).

<<<<<<< HEAD
Please use the `package` branch for Unity `2018.3.0f2` but as a Unity Package instead of a Unity Project.
=======
Please use the `package` branch for Unity `2018.3.0f2` but as a Unity Package instead of a Unity Project. View the README there for more details.
>>>>>>> 678777e5

##### Brushes

- **Coordinate**: This Brush displays the cell coordinates it is targeting in the SceneView. Use this as an example to create brushes which have extra visualization features when painting onto a Tilemap.
- **Line**: This Brush helps draw lines of Tiles onto a Tilemap. The first click of the mouse sets the starting point of the line and the second click sets the ending point of the line and draws the lines of Tiles. Use this as an example to modify brush painting behaviour to making painting quicker with less actions.
- **Random**: This Brush helps to place random Tiles onto a Tilemap. Use this as an example to create brushes which store specific data per brush and to make brushes which randomize behaviour.
- **Prefab**: This Brush instances and places a randomly selected Prefabs onto the targeted location and parents the instanced object to the paint target. Use this as an example to quickly place an assorted type of GameObjects onto structured locations.
- **GameObject**: This Brush instances, places and manipulates GameObjects onto the scene. Use this as an example to create brushes which targets objects other than tiles for manipulation.
- **TintBrush**: Brush to edit Tilemap per-cell tint colors.
- **TintBrushSmooth**: Advanced tint brush for interpolated tint color per-cell. Requires the use of custom shader (see TintedTilemap.shader) and helper component TileTextureGenerator.
- **Group**: This Brush helps to pick Tiles which are grouped together by position. Gaps can be set to identify if Tiles belong to a Group. Limits can be set to ensure that an over-sized Group will not be picked. Use this as an example to create brushes that have the ability to choose and pick whichever Tiles it is interested in. 

##### Tiles

- **Animated**: Animated Tiles are tiles which run through and display a list of sprites in sequence.
- **Pipeline**: Pipeline Tiles are tiles which take into consideration its orthogonal neighboring tiles and displays a sprite depending on whether the neighboring tile is the same tile.
- **Random**: Random Tiles are tiles which pseudo-randomly pick a sprite from a given list of sprites and a target location, and displays that sprite.
- **Terrain**: Terrain Tiles, similar to Pipeline Tiles, are tiles which take into consideration its orthogonal and diagonal neighboring tiles and displays a sprite depending on whether the neighboring tile is the same tile.
- **RuleTile**: Generic visual tile for creating different tilesets like terrain, pipeline, random or animated tiles.
- **Hexagonal Rule Tile**: A Rule Tile for use with Hexagonal Grids. Enable Flat Top for Flat Top Hexagonal Grids and disable for Pointed Top Hexagonal Grids.
- **Isometric Rule Tile**: A Rule Tile for use with Isometric Grids.
- **RuleOverrideTile**: Rule Override Tiles are Tiles which can override a subset of Rules for a given Rule Tile to provide specialised behaviour while keeping most of the Rules originally set in the Rule Tile.
- **Weighted Random**: Weighted Random Tiles are tiles which randomly pick a sprite from a given list of sprites and a target location, and displays that sprite. The sprites can be weighted with a value to change its probability of appearing.

##### Other

- **GridInformation**: A simple MonoBehaviour that stores and provides information based on Grid positions and keywords.
- **Custom Rules for RuleTile**: This helps to create new custom Rules for the Rule Tile. Check the [Wiki](https://github.com/Unity-Technologies/2d-extras/wiki) for more information on how to use this.<|MERGE_RESOLUTION|>--- conflicted
+++ resolved
@@ -17,21 +17,13 @@
 
 ### Tilemap
 
-<<<<<<< HEAD
 For use with Unity `2018.3.0f2` onwards. 
-=======
-For use with Unity `2018.3.0f2` onwards.
->>>>>>> 678777e5
 
 Please use the `2018.2` branch for Unity 2018.2 versions. 
 
 Please use the `2017` branch for earlier versions of Unity (from 2017.2 and up).
 
-<<<<<<< HEAD
 Please use the `package` branch for Unity `2018.3.0f2` but as a Unity Package instead of a Unity Project.
-=======
-Please use the `package` branch for Unity `2018.3.0f2` but as a Unity Package instead of a Unity Project. View the README there for more details.
->>>>>>> 678777e5
 
 ##### Brushes
 
