--- conflicted
+++ resolved
@@ -1,6 +1,3 @@
-<<<<<<< HEAD
-Tilemap Editor.
-=======
 # 2d-extras
 
 2d-extras is a repository containing helpful reusable scripts which you can use to make your games, with a slant towards 2D. Feel free to customise the behavior of the scripts to create new tools for your use case! 
@@ -41,5 +38,4 @@
 ##### Other
 
 - **GridInformation**: A simple MonoBehaviour that stores and provides information based on Grid positions and keywords.
-- **Custom Rules for RuleTile**: This helps to create new custom Rules for the Rule Tile. Check the [Wiki](https://github.com/Unity-Technologies/2d-extras/wiki) for more information on how to use this.
->>>>>>> dc4708eb
+- **Custom Rules for RuleTile**: This helps to create new custom Rules for the Rule Tile. Check the [Wiki](https://github.com/Unity-Technologies/2d-extras/wiki) for more information on how to use this.